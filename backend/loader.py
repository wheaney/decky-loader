--- conflicted
+++ resolved
@@ -1,4 +1,5 @@
 from asyncio import Queue
+from json.decoder import JSONDecodeError
 from logging import getLogger
 from os import listdir, path
 from pathlib import Path
@@ -6,16 +7,10 @@
 
 from aiohttp import web
 from genericpath import exists
-<<<<<<< HEAD
 from watchdog.events import RegexMatchingEventHandler
 from watchdog.observers.inotify import InotifyObserver as Observer
-=======
-from json.decoder import JSONDecodeError
-from watchdog.events import FileSystemEventHandler
-from watchdog.observers.polling import PollingObserver as Observer
->>>>>>> 4b923c1d
 
-from injector import inject_to_tab, get_tab
+from injector import get_tab, inject_to_tab
 from plugin import PluginWrapper
 
 
@@ -78,23 +73,18 @@
             web.get("/plugins", self.get_plugins),
             web.get("/plugins/{plugin_name}/frontend_bundle", self.handle_frontend_bundle),
             web.post("/plugins/{plugin_name}/methods/{method_name}", self.handle_plugin_method_call),
-<<<<<<< HEAD
             web.get("/plugins/{plugin_name}/assets/{path:.*}", self.handle_frontend_assets),
-            web.post("/methods/{method_name}", self.handle_server_method_call)
-=======
-            
+
             # The following is legacy plugin code.
             web.get("/plugins/load_main/{name}", self.load_plugin_main_view),
             web.get("/plugins/plugin_resource/{name}/{path:.+}", self.handle_sub_route),
             web.get("/steam_resource/{path:.+}", self.get_steam_resource)
->>>>>>> 4b923c1d
         ])
 
     async def get_plugins(self, request):
         plugins = list(self.plugins.values())
         return web.json_response([str(i) if not i.legacy else "$LEGACY_"+str(i) for i in plugins])
 
-<<<<<<< HEAD
     def handle_frontend_assets(self, request):
         plugin = self.plugins[request.match_info["plugin_name"]]
         file = path.join(self.plugin_path, plugin.plugin_directory, "dist/assets", request.match_info["path"])
@@ -102,9 +92,6 @@
         return web.FileResponse(file)
 
     def handle_frontend_bundle(self, request):
-=======
-    async def handle_frontend_bundle(self, request):
->>>>>>> 4b923c1d
         plugin = self.plugins[request.match_info["plugin_name"]]
 
         with open(path.join(self.plugin_path, plugin.plugin_directory, "dist/index.js"), 'r') as bundle:
@@ -164,12 +151,12 @@
             res["success"] = False
         return web.json_response(res)
 
-    """ 
+    """
     The following methods are used to load legacy plugins, which are considered deprecated.
     I made the choice to re-add them so that the first iteration/version of the react loader
-    can work as a drop-in replacement for the stable branch of the PluginLoader, so that we 
+    can work as a drop-in replacement for the stable branch of the PluginLoader, so that we
     can introduce it more smoothly and give people the chance to sample the new features even
-    without plugin support. They will be removed once legacy plugins are no longer relevant. 
+    without plugin support. They will be removed once legacy plugins are no longer relevant.
     """
     async def load_plugin_main_view(self, request):
         plugin = self.plugins[request.match_info["name"]]
